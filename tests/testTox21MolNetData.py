import os
import unittest

import torch
<<<<<<< HEAD
from typing import List, Tuple, Dict
=======

>>>>>>> 0176517e
from chebai.preprocessing.datasets.tox21 import Tox21MolNetChem


class TestTox21Data(unittest.TestCase):
    """
    Unit tests for Tox21 dataset preprocessing.

    Attributes:
        tox21 (Tox21MolNetChem): Instance of Tox21 dataset handler.
        overlaps_train_val (List): List of overlaps between training and validation sets based on SMILES features.
        overlaps_train_test (List): List of overlaps between training and test sets based on SMILES features.
        overlaps_val_test (List): List of overlaps between validation and test sets based on SMILES features.
        overlaps_train_val_ids (List): List of overlaps between training and validation sets based on SMILES IDs.
        overlaps_train_test_ids (List): List of overlaps between training and test sets based on SMILES IDs.
        overlaps_val_test_ids (List): List of overlaps between validation and test sets based on SMILES IDs.
    """

    @classmethod
    def setUpClass(cls) -> None:
        """
        Set up Tox21 dataset and compute overlaps between data splits.
        """
        cls.tox21 = Tox21MolNetChem()
        cls.getDataSplitsOverlaps()

    @classmethod
    def getDataSplitsOverlaps(cls) -> None:
        """
        Get the overlap between data splits based on SMILES features and IDs.
        """
        processed_path = os.path.join(os.getcwd(), cls.tox21.processed_dir)
        print(f"Checking Data from - {processed_path}")

        train_set = torch.load(os.path.join(processed_path, "train.pt"))
        val_set = torch.load(os.path.join(processed_path, "validation.pt"))
        test_set = torch.load(os.path.join(processed_path, "test.pt"))

        train_smiles, train_smiles_ids = cls.get_features_ids(train_set)
        val_smiles, val_smiles_ids = cls.get_features_ids(val_set)
        test_smiles, test_smiles_ids = cls.get_features_ids(test_set)

        # Get overlaps based on SMILES features
        cls.overlaps_train_val = cls.get_overlaps(train_smiles, val_smiles)
        cls.overlaps_train_test = cls.get_overlaps(train_smiles, test_smiles)
        cls.overlaps_val_test = cls.get_overlaps(val_smiles, test_smiles)

        # Get overlaps based on SMILES IDs
        cls.overlaps_train_val_ids = cls.get_overlaps(train_smiles_ids, val_smiles_ids)
        cls.overlaps_train_test_ids = cls.get_overlaps(
            train_smiles_ids, test_smiles_ids
        )
        cls.overlaps_val_test_ids = cls.get_overlaps(val_smiles_ids, test_smiles_ids)

    @staticmethod
    def get_features_ids(data_split: List[Dict]) -> Tuple[List, List]:
        """
        Returns SMILES features/tokens and SMILES IDs from the data.

        Args:
            data_split (List[Dict]): List of dictionaries containing SMILES features and IDs.

        Returns:
            Tuple[List, List]: Tuple of lists containing SMILES features and SMILES IDs.
        """
        smiles_features, smiles_ids = [], []
        for entry in data_split:
            smiles_features.append(entry["features"])
            smiles_ids.append(entry["ident"])

        return smiles_features, smiles_ids

    @staticmethod
    def get_overlaps(list_1: List, list_2: List) -> List:
        """
        Get overlaps between two lists.

        Args:
            list_1 (List): First list.
            list_2 (List): Second list.

        Returns:
            List: List of elements common to both input lists.
        """
        overlap = []
        for element in list_1:
            if element in list_2:
                overlap.append(element)
        return overlap

    def test_train_val_overlap_based_on_smiles(self) -> None:
        """
        Check that train-val splits are performed correctly based on SMILES features.
        """
        self.assertEqual(
            len(self.overlaps_train_val),
            0,
            "Duplicate entities present in Train and Validation set based on SMILES",
        )

    def test_train_test_overlap_based_on_smiles(self) -> None:
        """
        Check that train-test splits are performed correctly based on SMILES features.
        """
        self.assertEqual(
            len(self.overlaps_train_test),
            0,
            "Duplicate entities present in Train and Test set based on SMILES",
        )

    def test_val_test_overlap_based_on_smiles(self) -> None:
        """
        Check that val-test splits are performed correctly based on SMILES features.
        """
        self.assertEqual(
            len(self.overlaps_val_test),
            0,
            "Duplicate entities present in Validation and Test set based on SMILES",
        )

    def test_train_val_overlap_based_on_ids(self) -> None:
        """
        Check that train-val splits are performed correctly based on SMILES IDs.
        """
        self.assertEqual(
            len(self.overlaps_train_val_ids),
            0,
            "Duplicate entities present in Train and Validation set based on IDs",
        )

    def test_train_test_overlap_based_on_ids(self) -> None:
        """
        Check that train-test splits are performed correctly based on SMILES IDs.
        """
        self.assertEqual(
            len(self.overlaps_train_test_ids),
            0,
            "Duplicate entities present in Train and Test set based on IDs",
        )

    def test_val_test_overlap_based_on_ids(self) -> None:
        """
        Check that val-test splits are performed correctly based on SMILES IDs.
        """
        self.assertEqual(
            len(self.overlaps_val_test_ids),
            0,
            "Duplicate entities present in Validation and Test set based on IDs",
        )


if __name__ == "__main__":
    unittest.main()<|MERGE_RESOLUTION|>--- conflicted
+++ resolved
@@ -2,11 +2,8 @@
 import unittest
 
 import torch
-<<<<<<< HEAD
 from typing import List, Tuple, Dict
-=======
 
->>>>>>> 0176517e
 from chebai.preprocessing.datasets.tox21 import Tox21MolNetChem
 
 
