import os

<<<<<<< HEAD
from pysmiles.read_smiles import _tokenize
from rdkit import Chem
from transformers import RobertaTokenizerFast
=======
>>>>>>> 0176517e
import deepsmiles
import selfies as sf
from pysmiles.read_smiles import _tokenize
from transformers import RobertaTokenizerFast

from chebai.preprocessing.collate import DefaultCollater, RaggedCollater

EMBEDDING_OFFSET = 10
PADDING_TOKEN_INDEX = 0
MASK_TOKEN_INDEX = 1
CLS_TOKEN = 2


class DataReader:
    COLLATER = DefaultCollater

    def __init__(self, collator_kwargs=None, token_path=None, **kwargs):
        if collator_kwargs is None:
            collator_kwargs = dict()
        self.collater = self.COLLATER(**collator_kwargs)
        self.dirname = os.path.dirname(__file__)
        self._token_path = token_path

    def _get_raw_data(self, row):
        return row["features"]

    def _get_raw_label(self, row):
        return row["labels"]

    def _get_raw_id(self, row):
        return row.get("ident", row["features"])

    def _get_raw_group(self, row):
        return row.get("group", None)

    def _get_additional_kwargs(self, row):
        return row.get("additional_kwargs", dict())

    def name(cls):
        raise NotImplementedError

    @property
    def token_path(self):
        """Get token path, create file if it does not exist yet"""
        if self._token_path is not None:
            return self._token_path
        token_path = os.path.join(self.dirname, "bin", self.name(), "tokens.txt")
        os.makedirs(os.path.join(self.dirname, "bin", self.name()), exist_ok=True)
        if not os.path.exists(token_path):
            with open(token_path, "x"):
                pass
        return token_path

    def _read_id(self, raw_data):
        return raw_data

    def _read_data(self, raw_data):
        return raw_data

    def _read_label(self, raw_label):
        return raw_label

    def _read_group(self, raw):
        return raw

    def _read_components(self, row):
        return dict(
            features=self._get_raw_data(row),
            labels=self._get_raw_label(row),
            ident=self._get_raw_id(row),
            group=self._get_raw_group(row),
            additional_kwargs=self._get_additional_kwargs(row),
        )

    def to_data(self, row):
        d = self._read_components(row)
        return dict(
            features=self._read_data(d["features"]),
            labels=self._read_label(d["labels"]),
            ident=self._read_id(d["ident"]),
            group=self._read_group(d["group"]),
            **d["additional_kwargs"],
        )

    def on_finish(self):
        """Hook to run at the end of preprocessing."""
        return


class ChemDataReader(DataReader):
    COLLATER = RaggedCollater

    @classmethod
    def name(cls):
        return "smiles_token"

    def __init__(self, *args, **kwargs):
        super().__init__(*args, **kwargs)
        with open(self.token_path, "r") as pk:
            self.cache = [x.strip() for x in pk]

    def _get_token_index(self, token):
        """Returns a unique number for each token, automatically adds new tokens"""
        if not str(token) in self.cache:
            self.cache.append(str(token))
        return self.cache.index(str(token)) + EMBEDDING_OFFSET

    def _read_data(self, raw_data):
        return [self._get_token_index(v[1]) for v in _tokenize(raw_data)]

    def on_finish(self):
        """write contents of self.cache into tokens.txt"""
        with open(self.token_path, "w") as pk:
            print(f"saving {len(self.cache)} tokens to {self.token_path}...")
            print(f"first 10 tokens: {self.cache[:10]}")
            pk.writelines([f"{c}\n" for c in self.cache])


class DeepChemDataReader(ChemDataReader):
    def __init__(self, *args, **kwargs):
        super().__init__(*args, **kwargs)
        self.converter = deepsmiles.Converter(rings=True, branches=True)
        self.error_count = 0

    @classmethod
    def name(cls):
        return "deepsmiles_token"

    def _read_data(self, raw_data):
        try:
            tokenized = _tokenize(self.converter.encode(raw_data))
            tokenized = [self._get_token_index(v[1]) for v in tokenized]
        except ValueError as e:
            print(f"could not process {raw_data}")
            print(f"Corresponding deepSMILES: {self.converter.encode(raw_data)}")
            print(f"\t{e}")
            self.error_count += 1
            print(f"\terror count: {self.error_count}")
            tokenized = None
        return tokenized


class ChemDataUnlabeledReader(ChemDataReader):
    COLLATER = RaggedCollater

    @classmethod
    def name(cls):
        return "smiles_token_unlabeled"

    def _get_raw_label(self, row):
        return None


class ChemBPEReader(DataReader):
    COLLATER = RaggedCollater

    @classmethod
    def name(cls):
        return "smiles_bpe"

    def __init__(self, *args, data_path=None, max_len=1800, vsize=4000, **kwargs):
        super().__init__(*args, **kwargs)
        self.tokenizer = RobertaTokenizerFast.from_pretrained(
            data_path, max_len=max_len
        )

    def _get_raw_data(self, row):
        return self.tokenizer(row["features"])["input_ids"]


class SelfiesReader(ChemDataReader):
    COLLATER = RaggedCollater

    def __init__(self, *args, data_path=None, max_len=1800, vsize=4000, **kwargs):
        super().__init__(*args, **kwargs)
        self.error_count = 0
        sf.set_semantic_constraints("hypervalent")

    @classmethod
    def name(cls):
        return "selfies"

    def _read_data(self, raw_data):
        try:
            tokenized = sf.split_selfies(sf.encoder(raw_data.strip(), strict=True))
            tokenized = [self._get_token_index(v) for v in tokenized]
        except Exception:
            try:
                # resolve potential problems by rdkit normalisation
                smiles = Chem.MolToSmiles(Chem.MolFromSmiles(raw_data.strip()))
                tokenized = sf.split_selfies(sf.encoder(smiles, strict=True))
                tokenized = [self._get_token_index(v) for v in tokenized]
            except Exception as e:
                print(f"SELFIES encoding failed: {e}")
                self.error_count += 1
                print(f"\terror count: {self.error_count}")
                tokenized = None
        return tokenized


class OrdReader(DataReader):
    COLLATER = RaggedCollater

    @classmethod
    def name(cls):
        return "ord"

    def _read_data(self, raw_data):
        return [ord(s) for s in raw_data]<|MERGE_RESOLUTION|>--- conflicted
+++ resolved
@@ -1,11 +1,5 @@
 import os
 
-<<<<<<< HEAD
-from pysmiles.read_smiles import _tokenize
-from rdkit import Chem
-from transformers import RobertaTokenizerFast
-=======
->>>>>>> 0176517e
 import deepsmiles
 import selfies as sf
 from pysmiles.read_smiles import _tokenize
@@ -192,17 +186,14 @@
         try:
             tokenized = sf.split_selfies(sf.encoder(raw_data.strip(), strict=True))
             tokenized = [self._get_token_index(v) for v in tokenized]
-        except Exception:
-            try:
-                # resolve potential problems by rdkit normalisation
-                smiles = Chem.MolToSmiles(Chem.MolFromSmiles(raw_data.strip()))
-                tokenized = sf.split_selfies(sf.encoder(smiles, strict=True))
-                tokenized = [self._get_token_index(v) for v in tokenized]
-            except Exception as e:
-                print(f"SELFIES encoding failed: {e}")
-                self.error_count += 1
-                print(f"\terror count: {self.error_count}")
-                tokenized = None
+        except Exception as e:
+            print(f"could not process {raw_data}")
+            # print(f'\t{e}')
+            self.error_count += 1
+            print(f"\terror count: {self.error_count}")
+            tokenized = None
+            # if self.error_count > 20:
+            #    raise Exception('Too many errors')
         return tokenized
 
 
