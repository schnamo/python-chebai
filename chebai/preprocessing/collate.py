import torch
<<<<<<< HEAD
from typing import List, Tuple, Union, Dict
=======
from torch.nn.utils.rnn import pad_sequence
>>>>>>> 0176517e

from chebai.preprocessing.structures import XYData


class Collator:
    """Base class for collating data samples into a batch."""

    def __init__(self, **kwargs):
        pass

    def __call__(self, data: List[Dict]) -> XYData:
        """Collate a list of data samples into a batch.

        Args:
            data (List[Dict]): List of data samples.

        Returns:
            XYData: Batched data.
        """
        raise NotImplementedError


class DefaultCollator(Collator):
    """Default collator that extracts features and labels."""

    def __call__(self, data: List[Dict]) -> XYData:
        """Collate data samples by extracting features and labels.

        Args:
            data (List[Dict]): List of data samples.

        Returns:
            XYData: Batched data.
        """
        x, y = zip(*((d["features"], d["labels"]) for d in data))
        return XYData(x, y)


class RaggedCollator(Collator):
    """Collator for handling ragged data samples."""

    def __call__(self, data: List[Union[Dict, Tuple]]) -> XYData:
        """Collate ragged data samples (i.e., samples of unequal size such as string representations of molecules) into
        a batch.

        Args:
            data (List[Union[Dict, Tuple]]): List of ragged data samples.

        Returns:
            XYData: Batched data with appropriate padding and masks.
        """
        model_kwargs: Dict = dict()
        loss_kwargs: Dict = dict()

        if isinstance(data[0], tuple):
            # For legacy data
            x, y, idents = zip(*data)
        else:
            x, y, idents = zip(
                *((d["features"], d["labels"], d.get("ident")) for d in data)
            )
        if any(x is not None for x in y):
            if any(x is None for x in y):
                non_null_labels = [i for i, r in enumerate(y) if r is not None]
                y = self.process_label_rows(
                    tuple(ye for i, ye in enumerate(y) if i in non_null_labels)
                )
                loss_kwargs["non_null_labels"] = non_null_labels
            else:
                y = self.process_label_rows(y)
        else:
            y = None
            loss_kwargs["non_null_labels"] = []

        lens = torch.tensor(list(map(len, x)))
        model_kwargs["mask"] = torch.arange(max(lens))[None, :] < lens[:, None]
        model_kwargs["lens"] = lens

        return XYData(
            pad_sequence([torch.tensor(a) for a in x], batch_first=True),
            y,
            model_kwargs=model_kwargs,
            loss_kwargs=loss_kwargs,
            idents=idents,
        )

    def process_label_rows(self, labels: Tuple) -> torch.Tensor:
        """Process label rows by padding sequences.

        Args:
            labels (Tuple): Tuple of label rows.

        Returns:
            torch.Tensor: Padded label sequences.
        """
        return pad_sequence(
            [
                torch.tensor([v if v is not None else False for v in row])
                for row in labels
            ],
            batch_first=True,
        )<|MERGE_RESOLUTION|>--- conflicted
+++ resolved
@@ -1,9 +1,8 @@
 import torch
-<<<<<<< HEAD
+
 from typing import List, Tuple, Union, Dict
-=======
+
 from torch.nn.utils.rnn import pad_sequence
->>>>>>> 0176517e
 
 from chebai.preprocessing.structures import XYData
 
