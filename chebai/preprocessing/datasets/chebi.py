--- conflicted
+++ resolved
@@ -260,19 +260,9 @@
             g.add_node(n["id"], **n)
 
         # Only take the edges which connects the existing nodes, to avoid internal creation of obsolete nodes
-<<<<<<< HEAD
-        g.add_edges_from(
-            [
-                (p, q["id"])
-                for q in elements
-                for p in q["parents"]
-                if g.has_node(p) and g.has_node(q["id"])
-            ]
-=======
         # https://github.com/ChEB-AI/python-chebai/pull/55#issuecomment-2386654142
         g.add_edges_from(
             [(p, q["id"]) for q in elements for p in q["parents"] if g.has_node(p)]
->>>>>>> 582b528c
         )
 
         print("Compute transitive closure")
