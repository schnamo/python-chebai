--- conflicted
+++ resolved
@@ -34,13 +34,8 @@
     ChEBIOverX,
     _ChEBIDataExtractor,
 )
-<<<<<<< HEAD
-from rdkit import Chem, DataStructs
-from rdkit.Chem import AllChem
-from sklearn.cluster import KMeans
+
 from typing import Generator, Optional, List, Type, Tuple
-=======
->>>>>>> 0176517e
 
 
 class PubChem(XYBaseDataModule):
