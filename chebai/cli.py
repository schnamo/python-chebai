--- conflicted
+++ resolved
@@ -19,13 +19,9 @@
 def train(experiment, batch_size, group, args):
     """Run experiment identified by EXPERIMENT in batches of size BATCH_SIZE."""
     try:
-<<<<<<< HEAD
         ex = experiments.EXPERIMENTS[experiment](
-            batch_size,
+            batch_size, group
         )
-=======
-        ex = experiments.EXPERIMENTS[experiment](group)
->>>>>>> db987b28
     except KeyError:
         raise Exception(
             "Experiment ID not found. The following are available:"
