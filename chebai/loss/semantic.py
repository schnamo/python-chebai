--- conflicted
+++ resolved
@@ -4,12 +4,8 @@
 import pickle
 
 import torch
-<<<<<<< HEAD
+
 from typing import Literal, Union, List
-=======
-
-from typing import Literal, Union
->>>>>>> 0176517e
 
 from chebai.loss.bce_weighted import BCEWeighted
 from chebai.preprocessing.datasets.chebi import ChEBIOver100, _ChEBIDataExtractor
