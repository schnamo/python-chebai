--- conflicted
+++ resolved
@@ -1,19 +1,12 @@
-<<<<<<< HEAD
 from typing import Optional, Dict, Union, Any
 import logging
-=======
-import logging
-import typing
-from typing import Optional
->>>>>>> 0176517e
 
 import torch
-<<<<<<< HEAD
+
 from torchmetrics import Metric
-=======
+
 from lightning.pytorch.core.module import LightningModule
 
->>>>>>> 0176517e
 from chebai.preprocessing.structures import XYData
 
 logging.getLogger("pysmiles").setLevel(logging.CRITICAL)
