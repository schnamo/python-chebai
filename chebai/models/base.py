--- conflicted
+++ resolved
@@ -5,17 +5,12 @@
 
 from pytorch_lightning import loggers as pl_loggers
 from pytorch_lightning.callbacks import EarlyStopping, ModelCheckpoint
-<<<<<<< HEAD
-from torch import nn
-from torchmetrics import F1, MeanSquaredError
-from torchmetrics import functional as tmf
-=======
 from pytorch_lightning.tuner.tuning import Tuner
 from sklearn.metrics import f1_score
 from torch import nn
-from torchmetrics import F1Score as F1
 from torchmetrics import MeanSquaredError
->>>>>>> 6f5cd073
+from torchmetrics import F1Score, MeanSquaredError
+from torchmetrics import functional as tmf
 import pytorch_lightning as pl
 import torch
 import torchmetrics
@@ -29,25 +24,15 @@
 class JCIBaseNet(pl.LightningModule):
     NAME = None
 
-<<<<<<< HEAD
-    def __init__(self, out_dim=None, **kwargs):
-=======
-    def __init__(self, loss_cls, **kwargs):
->>>>>>> 6f5cd073
+    def __init__(self, loss_cls, out_dim=None, **kwargs):
         super().__init__()
         self.out_dim = out_dim
         weights = kwargs.get("weights", None)
         if weights is not None:
             self.loss = loss_cls(pos_weight=weights)
         else:
-<<<<<<< HEAD
-            self.loss = nn.BCEWithLogitsLoss()
-        thres = kwargs.get("threshold", 0.5)
-        self.f1 = F1(threshold=thres)
-=======
             self.loss = loss_cls()
-        self.f1 = F1(threshold=kwargs.get("threshold", 0.5))
->>>>>>> 6f5cd073
+        self.f1 = F1Score(threshold=kwargs.get("threshold", 0.5))
         self.mse = MeanSquaredError()
         self.lr = kwargs.get("lr", 1e-4)
 
@@ -61,27 +46,22 @@
                     ),
                 )
 
-    def _get_prediction_and_labels(self, batch, output):
-        return output, batch.y.float()
+    def _get_prediction_and_labels(self, data, labels, output):
+        return output, labels
+
+    def _get_data_and_labels(self, batch, batch_idx):
+        return dict(features=batch.x, labels=batch.y.float())
 
     def _execute(self, batch, batch_idx):
-<<<<<<< HEAD
         data = self._get_data_and_labels(batch, batch_idx)
         labels = data["labels"]
-        pred = self(data["features"], **data.get("model_kwargs", dict()))["logits"]
-        labels = labels.float()
-        return pred, labels
-
-    def _get_data_and_labels(self, batch, batch_idx):
-        return dict(features=batch.x, labels=batch.y.float())
-
-    def calculate_metrics(self, pred, labels):
+        model_output = self(data["features"], **data.get("model_kwargs", dict()))
+        return data, labels, model_output
+
+    def calculate_metrics(self, data, labels, model_output):
+        pred, labels = self._get_prediction_and_labels(data, labels,
+                                                       model_output)
         loss = self.loss(pred, labels)
-=======
-        model_output = self(batch)
-        pred, labels = self._get_prediction_and_labels(batch, model_output)
-        loss = self.loss(model_output, labels)
->>>>>>> 6f5cd073
         f1 = self.f1(target=labels.int(), preds=torch.sigmoid(pred))
         mse = self.mse(labels, torch.sigmoid(pred))
         return loss, f1, mse
@@ -151,8 +131,7 @@
 
     def test_step(self, *args, **kwargs):
         with torch.no_grad():
-<<<<<<< HEAD
-            pred, labels = self._execute(*args, **kwargs)
+            data, pred, labels = self._execute(*args, **kwargs)
             l = labels.int()
             p = torch.sigmoid(pred)
             for name in ["F1", "Precision", "Recall"]:
@@ -167,37 +146,6 @@
                         logger=True,
                     )
             return self.loss(p, l.float())
-=======
-            loss, f1, mse = self._execute(*args, **kwargs)
-            self.log(
-                "test_loss",
-                loss.detach().item(),
-                on_step=False,
-                on_epoch=True,
-                prog_bar=True,
-                logger=True,
-                batch_size=self.batch_size,
-            )
-            self.log(
-                "test_f1",
-                f1.detach().item(),
-                on_step=False,
-                on_epoch=True,
-                prog_bar=True,
-                logger=True,
-                batch_size=self.batch_size,
-            )
-            self.log(
-                "test_mse",
-                mse.detach().item(),
-                on_step=False,
-                on_epoch=True,
-                prog_bar=True,
-                logger=True,
-                batch_size=self.batch_size,
-            )
-            return loss
->>>>>>> 6f5cd073
 
     def forward(self, x):
         raise NotImplementedError
