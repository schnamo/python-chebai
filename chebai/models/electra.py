import logging
from math import pi
from tempfile import TemporaryDirectory
from typing import Any, Dict, Optional, Tuple

import torch
from torch import Tensor, nn
from torch.nn.utils.rnn import pad_sequence
from transformers import (
    ElectraConfig,
    ElectraForMaskedLM,
    ElectraForPreTraining,
    ElectraModel,
)

from chebai.loss.pretraining import ElectraPreLoss  # noqa
from chebai.models.base import ChebaiBaseNet
from chebai.preprocessing.reader import CLS_TOKEN, MASK_TOKEN_INDEX

logging.getLogger("pysmiles").setLevel(logging.CRITICAL)

from chebai.loss.semantic import DisjointLoss as ElectraChEBIDisjointLoss  # noqa


class ElectraPre(ChebaiBaseNet):
    """
    ElectraPre class represents an Electra model for pre-training inherited from ChebaiBaseNet.

    Args:
        config (dict): Configuration parameters for the Electra model.
        **kwargs: Additional keyword arguments (passed to parent class).

    Attributes:
        NAME (str): Name of the ElectraPre model.
        generator_config (ElectraConfig): Configuration for the generator model.
        generator (ElectraForMaskedLM): Generator model for masked language modeling.
        discriminator_config (ElectraConfig): Configuration for the discriminator model.
        discriminator (ElectraForPreTraining): Discriminator model for pre-training.
        replace_p (float): Probability of replacing tokens during training.
    """

    NAME = "ElectraPre"

    def __init__(self, config: Dict[str, Any] = None, **kwargs: Any):
        super().__init__(config=config, **kwargs)
        self.generator_config = ElectraConfig(**config["generator"])
        self.generator = ElectraForMaskedLM(self.generator_config)
        self.discriminator_config = ElectraConfig(**config["discriminator"])
        self.discriminator = ElectraForPreTraining(self.discriminator_config)
        self.replace_p = 0.1

    @property
    def as_pretrained(self) -> ElectraForPreTraining:
        """
        Returns the discriminator model as a pre-trained model.

        Returns:
            ElectraForPreTraining: The discriminator model.
        """
        return self.discriminator

    def _process_labels_in_batch(self, batch: Dict[str, Any]) -> None:
        """
        Processes the labels in the batch.

        Args:
            batch (Dict[str, Any]): The input batch of data.

        Returns:
            torch.Tensor: The processed labels.
        """
        return None

    def forward(
        self, data: Dict[str, Any], **kwargs: Any
    ) -> Tuple[Tuple[Tensor, Tensor], Tuple[Tensor, Tensor]]:
        """
        Forward pass of the ElectraPre model.

        Args:
            data (dict): Input data.
            **kwargs: Additional keyword arguments.

        Returns:
            tuple: A tuple containing the raw generator output and discriminator output.
            The generator output is a tensor of shape (batch_size, max_seq_len, vocab_size).
            The discriminator output is a tensor of shape (batch_size, max_seq_len).
        """
        features = data["features"]
        features = features.long()
        self.batch_size = batch_size = features.shape[0]
        max_seq_len = features.shape[1]

        mask = kwargs["mask"]
        with torch.no_grad():
            dis_tar = (
                torch.rand((batch_size,), device=self.device) * torch.sum(mask, dim=-1)
            ).int()
            disc_tar_one_hot = torch.eq(
                torch.arange(max_seq_len, device=self.device)[None, :], dis_tar[:, None]
            )
            gen_tar = features[disc_tar_one_hot]
            gen_tar_one_hot = torch.eq(
                torch.arange(self.generator_config.vocab_size, device=self.device)[
                    None, :
                ],
                gen_tar[:, None],
            )

        raw_gen_out = torch.mean(
            self.generator(
                (features * ~disc_tar_one_hot) + MASK_TOKEN_INDEX * disc_tar_one_hot,
                attention_mask=mask,
            ).logits,
            dim=1,
        )

        with torch.no_grad():
            gen_best_guess = raw_gen_out.argmax(dim=-1)
            correct_mask = features[disc_tar_one_hot] == gen_best_guess
            random_tokens = torch.randint(
                self.generator_config.vocab_size, (batch_size,), device=self.device
            )
            replacements = gen_best_guess * ~correct_mask + random_tokens * correct_mask

        disc_out = self.discriminator(
            features * ~disc_tar_one_hot + replacements[:, None] * disc_tar_one_hot,
            attention_mask=mask,
        ).logits
        return (raw_gen_out, disc_out), (gen_tar_one_hot, disc_tar_one_hot)

    def _get_prediction_and_labels(
        self, batch: Dict[str, Any], labels: Tensor, output: Tensor
    ) -> Tuple[Tensor, Tensor]:
        """
        Gets the predictions and labels from the model output.

        Args:
            data (Dict[str, Any]): The processed batch data.
            labels (torch.Tensor): The true labels.
            output (torch.Tensor): The model output.

        Returns:
            Tuple[torch.Tensor, torch.Tensor]: Predictions and labels.
        """
        return torch.softmax(output[0][1], dim=-1), output[1][1].int()


def filter_dict(d: Dict[str, Any], filter_key: str) -> Dict[str, Any]:
    """
    Filters a dictionary by a given key prefix.

    Args:
        d (dict): The dictionary to filter.
        filter_key (str): The key prefix to filter by.

    Returns:
        dict: A dictionary containing only the key-value pairs where the key starts with the given prefix.
    """
    return {
        str(k)[len(filter_key) :]: v
        for k, v in d.items()
        if str(k).startswith(filter_key)
    }


class Electra(ChebaiBaseNet):
    """
    Electra model implementation inherited from ChebaiBaseNet.

    Args:
        config (Dict[str, Any], optional): Configuration parameters for the Electra model. Defaults to None.
        pretrained_checkpoint (str, optional): Path to the pretrained checkpoint file. Defaults to None.
        load_prefix (str, optional): Prefix to filter the state_dict keys from the pretrained checkpoint. Defaults to None.
        **kwargs: Additional keyword arguments.

    Attributes:
        NAME (str): Name of the Electra model.
    """

    NAME = "Electra"

    def _process_batch(self, batch: Dict[str, Any], batch_idx: int) -> Dict[str, Any]:
        """
        Process a batch of data.

        Args:
            batch (Dict[str, Any]): The input batch of data.
            batch_idx (int): The index of the batch (not used).

        Returns:
            dict: A dictionary containing the processed batch, keys are `features`, `labels`, `model_kwargs`,
                `loss_kwargs` and `idents`.
        """
        model_kwargs = dict()
        loss_kwargs = batch.additional_fields["loss_kwargs"]
        if "lens" in batch.additional_fields["model_kwargs"]:
            model_kwargs["attention_mask"] = pad_sequence(
                [
                    torch.ones(l + 1, device=self.device)
                    for l in batch.additional_fields["model_kwargs"]["lens"]
                ],
                batch_first=True,
            )
        cls_tokens = (
            torch.ones(batch.x.shape[0], dtype=torch.int, device=self.device).unsqueeze(
                -1
            )
            * CLS_TOKEN
        )
        return dict(
            features=torch.cat((cls_tokens, batch.x), dim=1),
            labels=batch.y,
            model_kwargs=model_kwargs,
            loss_kwargs=loss_kwargs,
            idents=batch.additional_fields["idents"],
        )

    @property
    def as_pretrained(self) -> ElectraModel:
        """
        Get the pretrained Electra model.

        Returns:
            ElectraModel: The pretrained Electra model.
        """
        return self.electra.electra

    def __init__(
        self,
        config: Optional[Dict[str, Any]] = None,
        pretrained_checkpoint: Optional[str] = None,
        load_prefix: Optional[str] = None,
        model_type='classification',
        **kwargs: Any,
    ):
        # Remove this property in order to prevent it from being stored as a
        # hyper parameter

        super().__init__(**kwargs)
        if config is None:
            config = dict()
        if not "num_labels" in config and self.out_dim is not None:
            config["num_labels"] = self.out_dim
        self.config = ElectraConfig(**config, output_attentions=True)
        self.word_dropout = nn.Dropout(config.get("word_dropout", 0))
        self.model_type = model_type

        in_d = self.config.hidden_size
        self.output = nn.Sequential(
            nn.Dropout(self.config.hidden_dropout_prob),
            nn.Linear(in_d, in_d),
            nn.GELU(),
            nn.Dropout(self.config.hidden_dropout_prob),
            nn.Linear(in_d, self.config.num_labels),
        )

        # Load pretrained checkpoint if provided
        if pretrained_checkpoint:
            with open(pretrained_checkpoint, "rb") as fin:
                model_dict = torch.load(
                    fin, map_location=self.device, weights_only=False
                )
                if load_prefix:
                    state_dict = filter_dict(model_dict["state_dict"], load_prefix)
                else:
                    state_dict = model_dict["state_dict"]
                self.electra = ElectraModel.from_pretrained(
                    None, state_dict=state_dict, config=self.config
                )
        else:
            self.electra = ElectraModel(config=self.config)

    def _process_for_loss(
        self,
        model_output: Dict[str, Tensor],
        labels: Tensor,
        loss_kwargs: Dict[str, Any],
    ) -> Tuple[Tensor, Tensor, Dict[str, Any]]:
        """
        Process the model output for calculating the loss.

        Args:
            model_output (Dict[str, Tensor]): The output of the model.
            labels (Tensor): The target labels.
            loss_kwargs (Dict[str, Any]): Additional loss arguments.

        Returns:
            tuple: A tuple containing the processed model output, labels, and loss arguments.
        """
        kwargs_copy = dict(loss_kwargs)
        output = model_output["logits"]
        if labels is not None:
            labels = labels.float()
        if "missing_labels" in kwargs_copy:
            missing_labels = kwargs_copy.pop("missing_labels")
            output = output * (~missing_labels).int()
        return output, labels, kwargs_copy

    def _get_prediction_and_labels(
        self, data: Dict[str, Any], labels: Tensor, model_output: Dict[str, Tensor]
    ) -> Tuple[Tensor, Tensor]:
        """
        Get the predictions and labels from the model output. Applies a sigmoid to the model output.

        Args:
            data (Dict[str, Any]): The input data.
            labels (Tensor): The target labels.
            model_output (Dict[str, Tensor]): The output of the model.

        Returns:
            tuple: A tuple containing the predictions and labels.
        """
        d = model_output["logits"]
        loss_kwargs = data.get("loss_kwargs", dict())
        if "non_null_labels" in loss_kwargs:
            n = loss_kwargs["non_null_labels"]
            d = d[n]
<<<<<<< HEAD
        if self.model_type == 'classification':
            return torch.sigmoid(d), labels.int() if labels is not None else None
        elif self.model_type == 'regression':
            return d, labels
        else:
            raise ValueError('Please specify a valid model type in your model config.')
=======

        if "missing_labels" in loss_kwargs:
            missing_labels = loss_kwargs["missing_labels"]
            labels = labels * (~missing_labels).int()

        return torch.sigmoid(d), labels.int() if labels is not None else None
>>>>>>> b537b7fd

    def forward(self, data: Dict[str, Tensor], **kwargs: Any) -> Dict[str, Any]:
        """
        Forward pass of the Electra model.

        Args:
            data (Dict[str, Tensor]): The input data (expects a key `features`).
            **kwargs: Additional keyword arguments for `self.electra`.

        Returns:
            dict: A dictionary containing the model output (logits and attentions).
        """
        self.batch_size = data["features"].shape[0]
        try:
            inp = self.electra.embeddings.forward(data["features"].int())
        except RuntimeError as e:
            print(f"RuntimeError at forward: {e}")
            print(f'data[features]: {data["features"]}')
            raise Exception
        inp = self.word_dropout(inp)
        electra = self.electra(inputs_embeds=inp, **kwargs)
        d = electra.last_hidden_state[:, 0, :]
        return dict(
            logits=self.output(d),
            attentions=electra.attentions,
        )


class ElectraLegacy(ChebaiBaseNet):
    NAME = "ElectraLeg"

    def __init__(self, **kwargs):
        super().__init__(**kwargs)
        self.config = ElectraConfig(**kwargs["config"], output_attentions=True)

        if "pretrained_checkpoint" in kwargs:
            elpre = ElectraPre.load_from_checkpoint(kwargs["pretrained_checkpoint"])
            with TemporaryDirectory() as td:
                elpre.electra.save_pretrained(td)
                self.electra = ElectraModel.from_pretrained(td, config=self.config)
                in_d = elpre.config.hidden_size
        else:
            self.electra = ElectraModel(config=self.config)
            in_d = self.config.hidden_size

        self.output = nn.Sequential(
            nn.Linear(in_d, in_d),
            nn.ReLU(),
            nn.Linear(in_d, in_d),
            nn.ReLU(),
            nn.Linear(in_d, in_d),
            nn.ReLU(),
            nn.Dropout(0.2),
            nn.Linear(in_d, 500),
        )

    def forward(self, data):
        electra = self.electra(data)
        d = torch.sum(electra.last_hidden_state, dim=1)
        return dict(logits=self.output(d), attentions=electra.attentions)


class ConeElectra(ChebaiBaseNet):
    NAME = "ConeElectra"

    def _process_batch(self, batch, batch_idx):
        mask = pad_sequence(
            [torch.ones(l + 1, device=self.device) for l in batch.lens],
            batch_first=True,
        )
        cls_tokens = (
            torch.ones(batch.x.shape[0], dtype=torch.int, device=self.device).unsqueeze(
                -1
            )
            * CLS_TOKEN
        )
        return dict(
            features=torch.cat((cls_tokens, batch.x), dim=1),
            labels=batch.y,
            model_kwargs=dict(attention_mask=mask),
        )

    @property
    def as_pretrained(self):
        return self.electra.electra

    def __init__(self, cone_dimensions=20, **kwargs):
        # Remove this property in order to prevent it from being stored as a
        # hyper parameter
        pretrained_checkpoint = (
            kwargs.pop("pretrained_checkpoint")
            if "pretrained_checkpoint" in kwargs
            else None
        )

        self.cone_dimensions = cone_dimensions

        super().__init__(**kwargs)
        if not "num_labels" in kwargs["config"] and self.out_dim is not None:
            kwargs["config"]["num_labels"] = self.out_dim
        self.config = ElectraConfig(**kwargs["config"], output_attentions=True)
        self.word_dropout = nn.Dropout(kwargs["config"].get("word_dropout", 0))
        model_prefix = kwargs.get("load_prefix", None)
        if pretrained_checkpoint:
            with open(pretrained_checkpoint, "rb") as fin:
                model_dict = torch.load(
                    fin, map_location=self.device, weights_only=False
                )
                if model_prefix:
                    state_dict = {
                        str(k)[len(model_prefix) :]: v
                        for k, v in model_dict["state_dict"].items()
                        if str(k).startswith(model_prefix)
                    }
                else:
                    state_dict = model_dict["state_dict"]
                self.electra = ElectraModel.from_pretrained(
                    None, state_dict=state_dict, config=self.config
                )
        else:
            self.electra = ElectraModel(config=self.config)

        in_d = self.config.hidden_size

        self.line_embedding = nn.Sequential(
            nn.Dropout(self.config.hidden_dropout_prob),
            nn.Linear(in_d, in_d),
            nn.GELU(),
            nn.Dropout(self.config.hidden_dropout_prob),
            nn.Linear(in_d, self.cone_dimensions),
        )

        self.cone_axes = nn.Parameter(
            2 * pi * torch.rand((1, self.config.num_labels, self.cone_dimensions))
        )
        self.cone_arcs = nn.Parameter(
            pi * (1 - 2 * torch.rand((1, self.config.num_labels, self.cone_dimensions)))
        )

    def _get_data_for_loss(self, model_output, labels):
        d = model_output["predicted_vectors"]
        return dict(
            input=dict(
                predicted_vectors=d, cone_axes=self.cone_axes, cone_arcs=self.cone_arcs
            ),
            target=labels.float(),
        )

    def _get_prediction_and_labels(self, data, labels, model_output):
        d = model_output["predicted_vectors"].unsqueeze(1)

        d = in_cone_parts(d, self.cone_axes, self.cone_arcs)

        return torch.mean(d, dim=-1), labels.int()

    def forward(self, data, **kwargs):
        self.batch_size = data["features"].shape[0]
        inp = self.electra.embeddings.forward(data["features"])
        inp = self.word_dropout(inp)
        electra = self.electra(inputs_embeds=inp, **kwargs)
        d = electra.last_hidden_state[:, 0, :]
        return dict(
            predicted_vectors=self.line_embedding(d),
            attentions=electra.attentions,
        )


def softabs(x, eps=0.01):
    return (x**2 + eps) ** 0.5 - eps**0.5


def anglify(x):
    return torch.tanh(x) * pi


def turn(vector, angle):
    v = vector - angle
    return v - (v > pi) * 2 * pi + (v < -pi) * 2 * pi


def in_cone_parts(vectors, cone_axes, cone_arcs):
    """
    # trap between -pi and pi
    cone_ax_ang = anglify(cone_axes)
    v = anglify(vectors)

    # trap between 0 and pi
    cone_arc_ang = (torch.tanh(cone_arcs)+1)*pi/2
    theta_L = cone_ax_ang - cone_arc_ang/2
    #theta_L = theta_L - (theta_L > 2*pi) * 2 * pi + (theta_L < 0) *2*pi
    theta_R = cone_ax_ang + cone_arc_ang/2
    #theta_R = theta_R - (theta_R > 2 * pi) * 2 * pi + (theta_R < 0) * 2 * pi
    dis = (torch.abs(turn(v, theta_L)) + torch.abs(turn(v, theta_R)) - cone_arc_ang)/(2*pi-cone_arc_ang)
    return dis
    """
    a = cone_axes - cone_arcs**2
    b = cone_axes + cone_arcs**2
    bigger_than_a = torch.sigmoid(vectors - a)
    smaller_than_b = torch.sigmoid(b - vectors)
    return bigger_than_a * smaller_than_b


class ConeLoss:
    def __init__(self, center_scaling=0.1):
        self.center_scaling = center_scaling

    def negate(self, ax, arc):
        offset = pi * torch.ones_like(ax)
        offset[ax >= 0] *= -1
        return ax + offset, pi - arc

    def __call__(self, target, input):
        predicted_vectors = input["predicted_vectors"].unsqueeze(1)
        cone_axes = input["cone_axes"]
        cone_arcs = input["cone_arcs"]
        memberships = (1 - 1e-6) * (
            in_cone_parts(predicted_vectors, cone_axes, cone_arcs)
        )
        loss = torch.nn.functional.binary_cross_entropy(
            memberships, target.unsqueeze(-1).expand(-1, -1, 20)
        )
        return loss<|MERGE_RESOLUTION|>--- conflicted
+++ resolved
@@ -316,21 +316,17 @@
         if "non_null_labels" in loss_kwargs:
             n = loss_kwargs["non_null_labels"]
             d = d[n]
-<<<<<<< HEAD
         if self.model_type == 'classification':
+            if "missing_labels" in loss_kwargs:
+                missing_labels = loss_kwargs["missing_labels"]
+                labels = labels * (~missing_labels).int()
+
             return torch.sigmoid(d), labels.int() if labels is not None else None
         elif self.model_type == 'regression':
             return d, labels
         else:
             raise ValueError('Please specify a valid model type in your model config.')
-=======
-
-        if "missing_labels" in loss_kwargs:
-            missing_labels = loss_kwargs["missing_labels"]
-            labels = labels * (~missing_labels).int()
-
-        return torch.sigmoid(d), labels.int() if labels is not None else None
->>>>>>> b537b7fd
+
 
     def forward(self, data: Dict[str, Tensor], **kwargs: Any) -> Dict[str, Any]:
         """
