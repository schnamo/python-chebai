<<<<<<< HEAD
from lightning.pytorch import Trainer, LightningModule
from lightning.pytorch.callbacks import BasePredictionWriter
import torch
=======
>>>>>>> 0176517e
import os
import pickle
from typing import Sequence, Any, Literal

import torch
from lightning.pytorch.callbacks import BasePredictionWriter


class PredictionWriter(BasePredictionWriter):
    """
    Custom callback for writing predictions to a file at the end of each epoch.

    Args:
        output_dir (str): The directory where prediction files will be saved.
        write_interval (str): When to write predictions. Options are "batch" or "epoch".
    """

    def __init__(
        self,
        output_dir: str,
        write_interval: Literal["batch", "epoch", "batch_and_epoch"],
    ):
        super().__init__(write_interval)
        self.output_dir = output_dir
        self.prediction_file_name = "predictions.pkl"

    def write_on_epoch_end(
        self,
        trainer: Trainer,
        pl_module: LightningModule,
        predictions: Sequence[Any],
        batch_indices: Sequence[Any],
    ) -> None:
        """
        Writes the predictions to a file at the end of the epoch.

        Args:
            trainer (Trainer): The Trainer instance.
            pl_module (LightningModule): The LightningModule instance.
            predictions (Sequence[Any]): Any sequence of predictions for the epoch.
            batch_indices (Sequence[Any]): Any sequence of batch indices.
        """
        results = [
            dict(
                ident=row["data"]["idents"][0],
                predictions=torch.sigmoid(row["output"]["logits"]).numpy(),
                labels=row["labels"][0].numpy() if row["labels"] is not None else None,
            )
            for row in predictions
        ]
        with open(
            os.path.join(self.output_dir, self.prediction_file_name), "wb"
        ) as fout:
            pickle.dump(results, fout)<|MERGE_RESOLUTION|>--- conflicted
+++ resolved
@@ -1,15 +1,10 @@
-<<<<<<< HEAD
 from lightning.pytorch import Trainer, LightningModule
 from lightning.pytorch.callbacks import BasePredictionWriter
 import torch
-=======
->>>>>>> 0176517e
+
 import os
 import pickle
 from typing import Sequence, Any, Literal
-
-import torch
-from lightning.pytorch.callbacks import BasePredictionWriter
 
 
 class PredictionWriter(BasePredictionWriter):
