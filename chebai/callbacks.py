--- conflicted
+++ resolved
@@ -2,11 +2,8 @@
 import os
 
 import torch
-<<<<<<< HEAD
 from typing import Any, Dict, List, Union, Literal
-=======
 from lightning.pytorch.callbacks import BasePredictionWriter
->>>>>>> 0176517e
 
 
 class ChebaiPredictionWriter(BasePredictionWriter):
